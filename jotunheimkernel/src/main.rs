// SPDX-License-Identifier: JOSSL-1.0
// Copyright (C) 2025 The Jotunheim Project
#![no_std]
#![no_main]

mod acpi;
mod arch;
mod bootinfo;
mod debug;
mod mem;
mod sched;
mod util;

extern crate alloc;

use crate::{arch::native::smp::boot_all_aps, bootinfo::BootInfo, mem::reserved, util::zero_bss};

use core::panic::PanicInfo;
use x86_64::instructions::{
    hlt,
    interrupts::{self, without_interrupts},
};

use crate::arch::native::{self, mmio_map, serial};

#[unsafe(no_mangle)]
#[unsafe(link_section = ".text._start")]
pub extern "C" fn _start(boot: &BootInfo) -> ! {
    without_interrupts(|| {
        unsafe {
            zero_bss();
            serial::init_com1(115_200);
            serial::init_com2(115_200);
        }
        kprintln!("[JOTUNHEIM] Loaded the kernel.");

        reserved::init(&boot);
        mem::init(&boot);
        mem::seed_usable_from_mmap(&boot);
        mem::init_heap();
        mmio_map::enforce_apic_mmio_flags();
        native::init(&boot);
        sched::init();
        sched::spawn(|| {
            kprintln!("[JOTUNHEIM] Started the kernel main thread.");
            boot_all_aps(boot);
<<<<<<< HEAD
            kprintln!("[JOTUNHEIM] Ended the main thread.");
=======
            kprintln!("[JOTUNHEIM] Ended the kernel main thread.");
>>>>>>> 657f597f
        });
        debug::setup();
    });
    interrupts::enable();
    loop {
        hlt();
    }
}

#[panic_handler]
fn panic(info: &PanicInfo) -> ! {
    kprintln!("\n*** KERNEL PANIC ***\n{}", info);
    if cfg!(debug_assertions) {
        interrupts::int3();
    }
    loop {
        x86_64::instructions::hlt();
    }
}<|MERGE_RESOLUTION|>--- conflicted
+++ resolved
@@ -44,11 +44,7 @@
         sched::spawn(|| {
             kprintln!("[JOTUNHEIM] Started the kernel main thread.");
             boot_all_aps(boot);
-<<<<<<< HEAD
-            kprintln!("[JOTUNHEIM] Ended the main thread.");
-=======
             kprintln!("[JOTUNHEIM] Ended the kernel main thread.");
->>>>>>> 657f597f
         });
         debug::setup();
     });
