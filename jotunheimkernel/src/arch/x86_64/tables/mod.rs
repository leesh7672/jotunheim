// SPDX-License-Identifier: JOSSL-1.0
// Copyright (C) 2025 The Jotunheim Project
pub mod gdt;
pub mod idt;
pub mod isr;

use core::sync::atomic::{AtomicBool, Ordering};

use alloc::boxed::Box;
use alloc::vec;
use alloc::vec::Vec;
use spin::mutex::Mutex;
use x86_64::instructions::interrupts::{self, without_interrupts};

use crate::acpi::cpuid::CpuId;
use crate::arch::x86_64::apic;
use crate::arch::x86_64::tables::idt::load_bsp_idt;
use crate::kprintln;
use crate::sched::spawn;

static THROTTLED_ONCE: AtomicBool = AtomicBool::new(false);

// ---------- Rust ISR targets that NASM stubs call ----------
#[unsafe(no_mangle)]
pub extern "C" fn isr_default_rust(vec: u64, err: u64) {
    if !THROTTLED_ONCE.swap(true, Ordering::Relaxed) {
        kprintln!("[INT] default vec={:#04x} err={:#018x}", vec, err);
    }
    apic::eoi();
}

#[derive(Clone, Debug)]
#[repr(C)]
pub struct CpuStack {
    pub dump: Box<[u8]>,
    cpu: CpuId,
}

#[derive(Clone, Debug)]
pub struct Stack {
    stacks: Vec<Box<CpuStack>>,
}

impl Stack {
    pub fn new() -> Self {
        Self { stacks: Vec::new() }
    }
    pub fn registrate(&mut self, cpu: CpuId) {
        self.stacks.insert(0, Box::new(CpuStack::new(cpu)));
    }
    pub fn me(&self, apic: CpuId) -> Option<&Box<CpuStack>> {
        for stack in &self.stacks {
            if stack.cpu == apic {
                return Some(stack);
            }
        }
        return None;
    }
}

impl CpuStack {
    pub fn new(cpu: CpuId) -> Self {
        const STACK_SIZE: usize = 0x4_0000;
        let dump = vec![0u8; STACK_SIZE].into_boxed_slice();
        Self { dump, cpu }
    }
}

#[derive(Clone, Debug)]
pub struct ISR {
    pub stack: Option<Box<Stack>>,
    pub vector: Option<u16>,
    pub index: Option<u16>,
    pub stub: Option<unsafe extern "C" fn()>,
}

impl ISR {
    pub fn registrate(vector: u16, stub: unsafe extern "C" fn()) {
        Self::new(Some(vector), Some(stub), Some(Box::new(Stack::new())));
    }
    pub fn registrate_without_stack(vector: u16, stub: unsafe extern "C" fn()) {
        Self::new(Some(vector), Some(stub), None);
    }
    pub fn new(
        vector: Option<u16>,
        stub: Option<unsafe extern "C" fn()>,
        stack: Option<Box<Stack>>,
    ) {
        without_interrupts(move || {
            loop {
                let mut guard = IST.lock();
                match guard.clone() {
                    Some(_) => {
                        guard.as_mut().unwrap().insert(
                            0,
                            Box::new(Self {
                                index: None,
                                vector: vector,
                                stack,
                                stub,
                            }),
                        );
                        break;
                    }
                    None => {
                        drop(guard);
                        init()
                    }
                }
            }
        })
    }
}

static IST: Mutex<Option<Box<Vec<Box<ISR>>>>> = Mutex::new(None);

pub fn init() {
    let mut guard = IST.lock();
    *guard = Some(Box::new(Vec::new()));
}

pub fn registrate(cpu: CpuId) {
    access(|e| {
        if let Some(stack) = e.stack.as_mut() {
            stack.registrate(cpu);
        }
    });
}

pub fn access<F>(mut func: F)
where
    F: FnMut(&mut ISR) -> (),
{
    let mut guard = IST.lock();
    for e in guard.as_mut().unwrap().iter_mut() {
        func(e.as_mut());
    }
}

pub fn ap_init() {
    load_bsp_idt(|| {
        load_bsp_idt(|| {
            let id = CpuId::me();
            let mut gdt = None;

<<<<<<< HEAD
            spawn(|| {
                registrate(id);
                gdt = Some(gdt::generate(id));
            });
=======
            kprintln!("A");
            spawn(|| {
                kprintln!("B");
                registrate(id);
                gdt = Some(gdt::generate(id));
            });
            kprintln!("C");
>>>>>>> 8b729a98
            loop {
                if gdt.is_none() {
                    continue;
                } else {
                    kprintln!("D");
                    idt::ap_init(gdt::load_inner(gdt.unwrap()));
                    kprintln!("E");
                    break;
                }
            }
        })
    })
}<|MERGE_RESOLUTION|>--- conflicted
+++ resolved
@@ -143,20 +143,10 @@
             let id = CpuId::me();
             let mut gdt = None;
 
-<<<<<<< HEAD
             spawn(|| {
                 registrate(id);
                 gdt = Some(gdt::generate(id));
             });
-=======
-            kprintln!("A");
-            spawn(|| {
-                kprintln!("B");
-                registrate(id);
-                gdt = Some(gdt::generate(id));
-            });
-            kprintln!("C");
->>>>>>> 8b729a98
             loop {
                 if gdt.is_none() {
                     continue;
