// SPDX-License-Identifier: JOSSL-1.0
// Copyright (C) 2025 The Jotunheim Project
pub mod gdt;
pub mod idt;
pub mod isr;

use core::sync::atomic::{AtomicBool, Ordering};

use alloc::boxed::Box;
use alloc::vec;
use alloc::vec::Vec;
use spin::mutex::Mutex;
use x86_64::instructions::interrupts::{self, without_interrupts};

use crate::acpi::cpuid::CpuId;
use crate::arch::x86_64::apic;
use crate::arch::x86_64::tables::gdt::load_temp_gdt;
use crate::arch::x86_64::tables::idt::load_bsp_idt;
use crate::kprintln;
use crate::sched::spawn;

static THROTTLED_ONCE: AtomicBool = AtomicBool::new(false);

// ---------- Rust ISR targets that NASM stubs call ----------
#[unsafe(no_mangle)]
pub extern "C" fn isr_default_rust(vec: u64, err: u64) {
    if !THROTTLED_ONCE.swap(true, Ordering::Relaxed) {
        kprintln!("[INT] default vec={:#04x} err={:#018x}", vec, err);
    }
    apic::eoi();
}

#[derive(Clone, Debug)]
#[repr(C)]
pub struct CpuStack {
    pub dump: Box<[u8]>,
    cpu: CpuId,
}

#[derive(Clone, Debug)]
pub struct Stack {
    stacks: Vec<Box<CpuStack>>,
}

impl Stack {
    pub fn new() -> Self {
        Self { stacks: Vec::new() }
    }
    pub fn registrate(&mut self, cpu: CpuId) {
        self.stacks.insert(0, Box::new(CpuStack::new(cpu)));
    }
    pub fn me(&self, apic: CpuId) -> Option<&Box<CpuStack>> {
        for stack in &self.stacks {
            if stack.cpu == apic {
                return Some(stack);
            }
        }
        return None;
    }
}

impl CpuStack {
    pub fn new(cpu: CpuId) -> Self {
        const STACK_SIZE: usize = 0x4_0000;
        let dump = vec![0u8; STACK_SIZE].into_boxed_slice();
        Self { dump, cpu }
    }
}

#[derive(Clone, Debug)]
pub struct ISR {
    pub stack: Option<Box<Stack>>,
    pub vector: Option<u16>,
    pub index: Option<u16>,
    pub stub: Option<unsafe extern "C" fn()>,
}

impl ISR {
    pub fn registrate(vector: u16, stub: unsafe extern "C" fn()) {
        Self::new(Some(vector), Some(stub), Some(Box::new(Stack::new())));
    }
    pub fn registrate_without_stack(vector: u16, stub: unsafe extern "C" fn()) {
        Self::new(Some(vector), Some(stub), None);
    }
    pub fn new(
        vector: Option<u16>,
        stub: Option<unsafe extern "C" fn()>,
        stack: Option<Box<Stack>>,
    ) {
        without_interrupts(move || {
            loop {
                let mut guard = IST.lock();
                match guard.clone() {
                    Some(_) => {
                        guard.as_mut().unwrap().insert(
                            0,
                            Box::new(Self {
                                index: None,
                                vector: vector,
                                stack,
                                stub,
                            }),
                        );
                        break;
                    }
                    None => {
                        drop(guard);
                        init()
                    }
                }
            }
        })
    }
}

static IST: Mutex<Option<Box<Vec<Box<ISR>>>>> = Mutex::new(None);

pub fn init() {
    let mut guard = IST.lock();
    *guard = Some(Box::new(Vec::new()));
}

pub fn registrate(cpu: CpuId) {
    access_mut(|e| {
        if let Some(stack) = e.stack.as_mut() {
            stack.registrate(cpu);
        }
    });
}

pub fn access_mut<F>(mut func: F)
where
    F: FnMut(&mut ISR) -> (),
{
    let mut guard = IST.lock();
    let iter = guard.as_mut().unwrap().iter_mut();
    for e in iter {
        func(e);
    }
}

pub fn ap_init() {
    load_temp_gdt(|| {
        load_bsp_idt(|| {
            let id = CpuId::me();
<<<<<<< HEAD
            let mut gdt = None;

            spawn(|| {
                registrate(id);
                gdt = Some(gdt::generate(id));
            });
            loop {
                if gdt.is_none() {
                    continue;
                } else {
                    kprintln!("D");
                    idt::ap_init(gdt::load_inner(gdt.unwrap()));
                    kprintln!("E");
                    break;
                }
            }
=======
            registrate(id);
            let gdt = gdt::generate(id);
            idt::ap_init(gdt::load_inner(gdt));
>>>>>>> 657f597f
        })
    })
}<|MERGE_RESOLUTION|>--- conflicted
+++ resolved
@@ -143,28 +143,9 @@
     load_temp_gdt(|| {
         load_bsp_idt(|| {
             let id = CpuId::me();
-<<<<<<< HEAD
-            let mut gdt = None;
-
-            spawn(|| {
-                registrate(id);
-                gdt = Some(gdt::generate(id));
-            });
-            loop {
-                if gdt.is_none() {
-                    continue;
-                } else {
-                    kprintln!("D");
-                    idt::ap_init(gdt::load_inner(gdt.unwrap()));
-                    kprintln!("E");
-                    break;
-                }
-            }
-=======
             registrate(id);
             let gdt = gdt::generate(id);
             idt::ap_init(gdt::load_inner(gdt));
->>>>>>> 657f597f
         })
     })
 }